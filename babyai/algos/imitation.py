import copy
import gym
import time
import datetime
import numpy as np
import sys
import torch
from babyai.evaluate import evaluate, batch_evaluate
import babyai.utils as utils
from babyai.rl import DictList
from babyai.model import ACModel
import os
import json
import logging


logger = logging.getLogger(__name__)


class ImitationLearning(object):
    def __init__(self, args):
        self.args = args

        utils.seed(self.args.seed)

        if type(self.args.env) == list:
            self.env = [gym.make(item[0]) for item in self.args.env]

            self.train_demos = [utils.load_demos(utils.get_demos_path(env=env, origin=demos_origin))[:episodes]
                                for env, demos_origin, episodes in self.args.env]

            self.val_demos = [utils.load_demos(utils.get_demos_path(env=env, origin=demos_origin, valid=True))[:1]
                              for env, demos_origin, _ in self.args.env]

            observation_space = self.env[0].observation_space
            action_space = self.env[0].action_space

        else:
            self.env = gym.make(self.args.env)

            demos_path = utils.get_demos_path(args.demos, args.env, args.demos_origin, valid=False)
            demos_path_valid = utils.get_demos_path(args.demos, args.env, args.demos_origin, valid=True)

            logger.info('loading demos')
            self.train_demos = utils.load_demos(demos_path)
            logger.info('loaded demos')
            if args.episodes:
                if args.episodes > len(self.train_demos):
                    raise ValueError("there are only {} train demos".format(len(self.train_demos)))
                self.train_demos = self.train_demos[:args.episodes]

            self.val_demos = utils.load_demos(demos_path_valid)
            if args.val_episodes > len(self.val_demos):
                logger.info('Using all the available {} demos to evaluate valid. accuracy'.format(len(self.val_demos)))
            self.val_demos = self.val_demos[:self.args.val_episodes]


            observation_space = self.env.observation_space
            action_space = self.env.action_space

        self.obss_preprocessor = utils.ObssPreprocessor(args.pretrained_model or args.model, observation_space)

        # Define actor-critic model
        if args.pretrained_model:
            utils.change_preprocessor_model_name(self.obss_preprocessor, args.model)
            self.obss_preprocessor.vocab.save()
            self.acmodel = utils.load_model(args.pretrained_model)
            utils.save_model(self.acmodel, args.model)
        else:
            self.acmodel = utils.load_model(args.model, raise_not_found=False)

        if self.acmodel is None:
            self.acmodel = ACModel(self.obss_preprocessor.obs_space, action_space, args.image_dim, args.memory_dim,
                                   not self.args.no_instr, self.args.instr_arch, not self.args.no_mem, self.args.arch)
        else:
            logger.info("model loaded")

        self.acmodel.train()
        if torch.cuda.is_available():
            self.acmodel.cuda()

        self.optimizer = torch.optim.Adam(self.acmodel.parameters(), self.args.lr, eps=self.args.optim_eps)
        self.scheduler = torch.optim.lr_scheduler.StepLR(self.optimizer, step_size=100, gamma=0.9)

        self.device = torch.device("cuda" if torch.cuda.is_available() else "cpu")

    @staticmethod
    def default_model_name(args):
        if type(args.env) == list:
            named_envs = '_'.join([item[0] for item in args.env])
        else:
            named_envs = args.env

        # Define model name
        suffix = datetime.datetime.now().strftime("%y-%m-%d-%H-%M-%S")
        instr = args.instr_arch if args.instr_arch else "noinstr"
        model_name_parts = {
            'envs': named_envs,
            'arch': args.arch,
            'instr': instr,
            'seed': args.seed,
            'suffix': suffix}
        default_model_name = "{envs}_IL_{arch}_{instr}_seed{seed}_{suffix}".format(**model_name_parts)
        if args.pretrained_model:
            default_model_name = args.pretrained_model + '_pretrained_' + default_model_name
        return default_model_name


    def starting_indexes(self, num_frames):
        if num_frames % self.args.recurrence == 0:
            return np.arange(0, num_frames, self.args.recurrence)
        else:
            return np.arange(0, num_frames, self.args.recurrence)[:-1]

    def run_epoch_recurrence(self, demos, is_training=False):
        indices = list(range(len(demos)))
        if is_training:
            np.random.shuffle(indices)
        batch_size = min(self.args.batch_size, len(demos))
        offset = 0

        # Log dictionary
        log = {"entropy": [], "policy_loss": [], "accuracy": []}

        for batch_index in range(len(indices) // batch_size):
            logger.info("batch {}".format(batch_index))
            batch = [demos[i] for i in indices[offset: offset + batch_size]]

            _log = self.run_epoch_recurrence_one_batch(batch, is_training=is_training)

            log["entropy"].append(_log["entropy"])
            log["policy_loss"].append(_log["policy_loss"])
            log["accuracy"].append(_log["accuracy"])

            offset += batch_size

        return log

    def run_epoch_recurrence_one_batch(self, batch, is_training=False):
        batch = utils.demos.transform_demos(batch)
        batch.sort(key=len, reverse=True)
        # Constructing flat batch and indices pointing to start of each demonstration
        flat_batch = []
        inds = [0]

        for demo in batch:
            flat_batch += demo
            inds.append(inds[-1] + len(demo))

        flat_batch = np.array(flat_batch)
        inds = inds[:-1]
        num_frames = len(flat_batch)

        mask = np.ones([len(flat_batch)], dtype=np.float64)
        mask[inds] = 0
        mask = torch.tensor(mask, device=self.device, dtype=torch.float).unsqueeze(1)

        # Observations, true action, values and done for each of the stored demostration
        obss, action_true, done = flat_batch[:, 0], flat_batch[:, 1], flat_batch[:, 2]
        action_true = torch.tensor([action for action in action_true], device=self.device, dtype=torch.long)

        # Memory to be stored
        memories = torch.zeros([len(flat_batch), self.acmodel.memory_size], device=self.device)
        memory = torch.zeros([self.args.batch_size, self.acmodel.memory_size], device=self.device)

        # Loop terminates when every observation in the flat_batch has been handled
        while True:
            # taking observations and done located at inds
            obs = obss[inds]
            done_step = done[inds]
            preprocessed_obs = self.obss_preprocessor(obs, device=self.device)
            with torch.no_grad():
                # taking the memory till the length of time_step_inds, as demos beyond that have already finished
                new_memory = self.acmodel(preprocessed_obs, memory[:len(inds), :])['memory']

            for i in range(len(inds)):
                # Copying to the memories at the corresponding locations
                memories[inds[i], :] = memory[i, :]

            memory[:len(inds), :] = new_memory

            # Updating inds, by removing those indices corresponding to which the demonstrations have finished
            inds = inds[:len(inds) - sum(done_step)]
            if len(inds) == 0:
                break

            # Incrementing the remaining indices
            inds = [index + 1 for index in inds]

        # Here, actual backprop upto args.recurrence happens
        final_loss = 0
        final_entropy, final_policy_loss, final_value_loss = 0, 0, 0

        indexes = self.starting_indexes(num_frames)
        memory = memories[indexes]
        accuracy = 0
        total_frames = len(indexes) * self.args.recurrence
        for _ in range(self.args.recurrence):
            obs = obss[indexes]
            preprocessed_obs = self.obss_preprocessor(obs, device=self.device)
            action_step = action_true[indexes]
            mask_step = mask[indexes]
            model_results = self.acmodel(preprocessed_obs, memory * mask_step)
            dist = model_results['dist']
            value = model_results['value']
            memory = model_results['memory']

            entropy = dist.entropy().mean()
            policy_loss = -dist.log_prob(action_step).mean()
            loss = policy_loss - self.args.entropy_coef * entropy
            action_pred = dist.probs.max(1, keepdim=True)[1]
            accuracy += float((action_pred == action_step.unsqueeze(1)).sum()) / total_frames
            final_loss += loss
            final_entropy += entropy
            final_policy_loss += policy_loss
            indexes += 1

        final_loss /= self.args.recurrence

        if is_training:
            self.optimizer.zero_grad()
            final_loss.backward()
            self.optimizer.step()

        log = {}
        log["entropy"] = float(final_entropy / self.args.recurrence)
        log["policy_loss"] = float(final_policy_loss / self.args.recurrence)
        log["accuracy"] = float(accuracy)

        return log

    def validate(self, verbose=True):
        # Seed needs to be reset for each validation, to ensure consistency
        utils.seed(self.args.val_seed)
        self.args.argmax = True
        if verbose:
            logger.info("Validating the model")

        envs = self.env if type(self.env) == list else [self.env]
        agent = utils.load_agent(self.args, envs[0])
        agent.model = self.acmodel

        # because ModelAgent places inputs on CPU, we have to move the model
        agent.model.eval()
        logs = []
        for env_name in ([self.args.env] if isinstance(self.args.env, str) else self.args.env):
            logs += [batch_evaluate(agent, env_name, self.args.val_seed, self.args.val_episodes)]
        agent.model.train()

        val_log = self.run_epoch_recurrence(self.val_demos)
        validation_accuracy = np.mean(val_log["accuracy"])

        if type(self.env) != list:
            assert len(logs) == 1
            return logs[0], validation_accuracy

        return logs, validation_accuracy

    def collect_returns(self):
        return np.mean(self.validate(False)['return_per_episode'])

    def train(self, train_demos, writer, csv_writer, status_path, header):
        # Load the status
        status = {'i': 0,
                  'num_frames': 0,
                  'patience': 0}
        print(status_path)
        if os.path.exists(status_path):
            print(0)
            with open(status_path, 'r') as src:
                status = json.load(src)
<<<<<<< HEAD
        else:
            print(1)
=======
        elif not os.path.exists(os.path.dirname(status_path)):
>>>>>>> eb49e8b7
            # Ensure that the status directory exists
            print(os.path.dirname(status_path))
            os.makedirs(os.path.dirname(status_path))

        # If the batch size is larger than the number of demos, we need to lower the batch size
        if self.args.batch_size > len(train_demos):
            self.args.batch_size = len(train_demos)
            logger.info("Batch size too high. Setting it to the number of train demos ({})".format(len(train_demos)))

        # Model saved initially to avoid "Model not found Exception" during first validation step
        utils.save_model(self.acmodel, self.args.model)

        # best mean return to keep track of performance on validation set
        best_mean_return, patience, i = 0, 0, 0
        total_start_time = time.time()

        while True:
            # Do not learn if using a pre-trained model that already lost patience
            if status['patience'] > self.args.patience:
                break

            status['i'] += 1
            i = status['i']
            update_start_time = time.time()

            # Learning rate scheduler
            self.scheduler.step()

            log = self.run_epoch_recurrence(train_demos, is_training=True)
            total_len = sum([len(item[3]) for item in train_demos])
            status['num_frames'] += total_len

            update_end_time = time.time()

            # Print logs
            if status['i'] % self.args.log_interval == 0:
                total_ellapsed_time = int(time.time() - total_start_time)

                fps = total_len / (update_end_time - update_start_time)
                duration = datetime.timedelta(seconds=total_ellapsed_time)

                for key in log:
                    log[key] = np.mean(log[key])

                train_data = [status['i'], status['num_frames'], fps, total_ellapsed_time,
                              log["entropy"], log["policy_loss"], log["accuracy"]]

                logger.info(
                    "U {} | F {:06} | FPS {:04.0f} | D {} | H {:.3f} | pL {: .3f} | A {: .3f}".format(*train_data))

                # Log the gathered data only when we don't evaluate the validation metrics. It will be logged anyways
                # afterwards when status['i'] % self.args.validation_interval == 0
                if status['i'] % self.args.validation_interval != 0:
                    # instantiate a validation_log with empty strings when no validation is done
                    validation_data = [''] * len([key for key in header if 'valid' in key])
                    assert len(header) == len(train_data + validation_data)
                    if self.args.tb:
                        for key, value in zip(header, train_data):
                            writer.add_scalar(key, float(value), status['num_frames'])
                    if self.args.csv:
                        csv_writer.writerow(train_data + validation_data)

                    with open(status_path, 'w') as dst:
                        json.dump(status, dst)

            if status['i'] % self.args.validation_interval == 0:
                valid_log, validation_accuracy = self.validate()
                mean_return = np.mean(valid_log['return_per_episode'])
                success_rate = np.mean([1 if r > 0 else 0 for r in valid_log['return_per_episode']])

                if status['i'] % self.args.log_interval == 0:
                    validation_data = [validation_accuracy, mean_return, success_rate]
                    logger.info("Validation: A {: .3f} | R {: .3f} | S {: .3f}".format(*validation_data))

                    assert len(header) == len(train_data + validation_data)
                    if self.args.tb:
                        for key, value in zip(header, train_data + validation_data):
                            writer.add_scalar(key, float(value), status['num_frames'])
                    if self.args.csv:
                        csv_writer.writerow(train_data + validation_data)

                if mean_return >= best_mean_return:
                    best_mean_return = mean_return
                    status['patience'] = 0
                    with open(status_path, 'w') as dst:
                        json.dump(status, dst)
                    # Saving the model
                    logger.info("Saving best model")

                    self.obss_preprocessor.vocab.save()
                    if torch.cuda.is_available():
                        self.acmodel.cpu()
                    utils.save_model(self.acmodel, self.args.model)
                    if torch.cuda.is_available():
                        self.acmodel.cuda()
                else:
                    logger.info("Losing Patience")

                    status['patience'] += 1
                    with open(status_path, 'w') as dst:
                        json.dump(status, dst)<|MERGE_RESOLUTION|>--- conflicted
+++ resolved
@@ -264,19 +264,11 @@
         status = {'i': 0,
                   'num_frames': 0,
                   'patience': 0}
-        print(status_path)
         if os.path.exists(status_path):
-            print(0)
             with open(status_path, 'r') as src:
                 status = json.load(src)
-<<<<<<< HEAD
-        else:
-            print(1)
-=======
         elif not os.path.exists(os.path.dirname(status_path)):
->>>>>>> eb49e8b7
             # Ensure that the status directory exists
-            print(os.path.dirname(status_path))
             os.makedirs(os.path.dirname(status_path))
 
         # If the batch size is larger than the number of demos, we need to lower the batch size

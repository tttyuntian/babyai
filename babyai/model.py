import torch
import torch.nn as nn
import torch.nn.functional as F
from torch.autograd import Variable
from torch.distributions.categorical import Categorical
from torch.nn.utils.rnn import pack_padded_sequence, pad_packed_sequence
import babyai.rl
from babyai.rl.utils.supervised_losses import required_heads


# Function from https://github.com/ikostrikov/pytorch-a2c-ppo-acktr/blob/master/model.py
def initialize_parameters(m):
    classname = m.__class__.__name__
    if classname.find('Linear') != -1:
        m.weight.data.normal_(0, 1)
        m.weight.data *= 1 / torch.sqrt(m.weight.data.pow(2).sum(1, keepdim=True))
        if m.bias is not None:
            m.bias.data.fill_(0)


# Inspired by FiLMedBlock from https://arxiv.org/abs/1709.07871
class ExpertControllerFiLM(nn.Module):
    def __init__(self, in_features, out_features, in_channels, imm_channels):
        super().__init__()
        self.conv1 = nn.Conv2d(in_channels=in_channels, out_channels=imm_channels, kernel_size=(3, 3), padding=1)
        self.bn1 = nn.BatchNorm2d(imm_channels)
        self.conv2 = nn.Conv2d(in_channels=imm_channels, out_channels=out_features, kernel_size=(3, 3), padding=1)
        self.bn2 = nn.BatchNorm2d(out_features)

        self.weight = nn.Linear(in_features, out_features)
        self.bias = nn.Linear(in_features, out_features)

        self.apply(initialize_parameters)

    def forward(self, x, y):
        x = F.relu(self.bn1(self.conv1(x)))
        x = self.conv2(x)
        out = x * self.weight(y).unsqueeze(2).unsqueeze(3) + self.bias(y).unsqueeze(2).unsqueeze(3)
        out = self.bn2(out)
        out = F.relu(out)
        return out


class ACModel(nn.Module, babyai.rl.RecurrentACModel):
    def __init__(self, obs_space, action_space,
                 image_dim=128, memory_dim=128, instr_dim=128,
                 use_instr=False, lang_model="gru", use_memory=False, arch="cnn1",
                 aux_info=None):
        super().__init__()

        # Decide which components are enabled
        self.use_instr = use_instr
        self.use_memory = use_memory
        self.arch = arch
        self.lang_model = lang_model
        self.aux_info = aux_info
        self.image_dim = image_dim
        self.memory_dim = memory_dim
        self.instr_dim = instr_dim

        self.obs_space = obs_space

        if arch == "cnn1":
            self.image_conv = nn.Sequential(
                nn.Conv2d(in_channels=3, out_channels=16, kernel_size=(2, 2)),
                nn.ReLU(),
                nn.MaxPool2d(kernel_size=(2, 2), stride=2),
                nn.Conv2d(in_channels=16, out_channels=32, kernel_size=(2, 2)),
                nn.ReLU(),
                nn.Conv2d(in_channels=32, out_channels=image_dim, kernel_size=(2, 2)),
                nn.ReLU()
            )
        elif arch.startswith("expert_filmcnn"):
            if not self.use_instr:
                raise ValueError("FiLM architecture can be used when instructions are enabled")

            self.image_conv = nn.Sequential(
                nn.Conv2d(in_channels=3, out_channels=128, kernel_size=(2, 2), padding=1),
                nn.BatchNorm2d(128),
                nn.ReLU(),
                nn.MaxPool2d(kernel_size=(2, 2), stride=2),
                nn.Conv2d(in_channels=128, out_channels=128, kernel_size=(3, 3), padding=1),
                nn.BatchNorm2d(128),
                nn.ReLU(),
                nn.MaxPool2d(kernel_size=(2, 2), stride=2)
            )
            self.film_pool = nn.MaxPool2d(kernel_size=(2, 2), stride=2)
        else:
            raise ValueError("Incorrect architecture name: {}".format(arch))

        # Define instruction embedding
        if self.use_instr:
            if self.lang_model in ['gru', 'bigru', 'attgru']:
                self.word_embedding = nn.Embedding(obs_space["instr"], self.instr_dim)
                if self.lang_model in ['gru', 'bigru', 'attgru']:
                    gru_dim = self.instr_dim
                    if self.lang_model in ['bigru', 'attgru']:
                        gru_dim //= 2
                    self.instr_rnn = nn.GRU(
                        self.instr_dim, gru_dim, batch_first=True,
                        bidirectional=(self.lang_model in ['bigru', 'attgru']))
                    self.final_instr_dim = self.instr_dim
                else:
                    kernel_dim = 64
                    kernel_sizes = [3, 4]
                    self.instr_convs = nn.ModuleList([
                        nn.Conv2d(1, kernel_dim, (K, self.instr_dim)) for K in kernel_sizes])
                    self.final_instr_dim = kernel_dim * len(kernel_sizes)

            if self.lang_model == 'attgru':
                self.memory2key = nn.Linear(self.memory_size, self.final_instr_dim)

        # Define memory
        if self.use_memory:
            self.memory_rnn = nn.LSTMCell(self.image_dim, self.memory_dim)

        # Resize image embedding
        self.embedding_size = self.semi_memory_size
        if self.use_instr and not "filmcnn" in arch:
            self.embedding_size += self.final_instr_dim

        if arch.startswith("expert_filmcnn"):
            if arch == "expert_filmcnn":
                num_module = 2
            else:
                num_module = int(arch[(arch.rfind('_') + 1):])
            self.controllers = []
            for ni in range(num_module):
                if ni < num_module-1:
                    mod = ExpertControllerFiLM(
                        in_features=self.final_instr_dim,
                        out_features=128, in_channels=128, imm_channels=128)
                else:
                    mod = ExpertControllerFiLM(
                        in_features=self.final_instr_dim, out_features=self.image_dim,
                        in_channels=128, imm_channels=128)
                self.controllers.append(mod)
                self.add_module('FiLM_Controler_' + str(ni), mod)

        # Define actor's model
        self.actor = nn.Sequential(
            nn.Linear(self.embedding_size, 64),
            nn.Tanh(),
            nn.Linear(64, action_space.n)
        )

        # Define critic's model
        self.critic = nn.Sequential(
            nn.Linear(self.embedding_size, 64),
            nn.Tanh(),
            nn.Linear(64, 1)
        )

        # Initialize parameters correctly
        self.apply(initialize_parameters)

        # Define head for extra info
        if self.aux_info:
            self.extra_heads = None
            self.add_heads()

    def add_heads(self):
        '''
        When using auxiliary tasks, the environment yields at each step some binary, continous, or multiclass
        information. The agent needs to predict those information. This function add extra heads to the model
        that output the predictions. There is a head per extra information (the head type depends on the extra
        information type).
        '''
        self.extra_heads = nn.ModuleDict()
        for info in self.aux_info:
            if required_heads[info] == 'binary':
                self.extra_heads[info] = nn.Linear(self.embedding_size, 1)
            elif required_heads[info].startswith('multiclass'):
                n_classes = int(required_heads[info].split('multiclass')[-1])
                self.extra_heads[info] = nn.Linear(self.embedding_size, n_classes)
            elif required_heads[info].startswith('continuous'):
                if required_heads[info].endswith('01'):
                    self.extra_heads[info] = nn.Sequential(nn.Linear(self.embedding_size, 1), nn.Sigmoid())
                else:
                    raise ValueError('Only continous01 is implemented')
            else:
                raise ValueError('Type not supported')
            # initializing these parameters independently is done in order to have consistency of results when using
            # supervised-loss-coef = 0 and when not using any extra binary information
            self.extra_heads[info].apply(initialize_parameters)

    def add_extra_heads_if_necessary(self, aux_info):
        '''
        This function allows using a pre-trained model without aux_info and add aux_info to it and still make
        it possible to finetune.
        '''
        try:
            if not hasattr(self, 'aux_info') or not set(self.aux_info) == set(aux_info):
                self.aux_info = aux_info
                self.add_heads()
        except Exception:
            raise ValueError('Could not add extra heads')

    @property
    def memory_size(self):
        return 2 * self.semi_memory_size

    @property
    def semi_memory_size(self):
        return self.memory_dim

    def forward(self, obs, memory, instr_embedding=None):
        if self.use_instr and instr_embedding is None:
            instr_embedding = self._get_instr_embedding(obs.instr)
        if self.use_instr and self.lang_model == "attgru":
            # outputs: B x L x D
            # memory: B x M
            mask = (obs.instr != 0).float()
            instr_embedding = instr_embedding[:, :mask.shape[1]]
            keys = self.memory2key(memory)
            pre_softmax = (keys[:, None, :] * instr_embedding).sum(2) + 1000 * mask
            attention = F.softmax(pre_softmax, dim=1)
            instr_embedding = (instr_embedding * attention[:, :, None]).sum(1)

        x = torch.transpose(torch.transpose(obs.image, 1, 3), 2, 3)

        if self.arch.startswith("expert_filmcnn"):
            x = self.image_conv(x)
            for controler in self.controllers:
                x = controler(x, instr_embedding)
            x = F.relu(self.film_pool(x))
        else:
            x = self.image_conv(x)

        x = x.reshape(x.shape[0], -1)

        if self.use_memory:
            hidden = (memory[:, :self.semi_memory_size], memory[:, self.semi_memory_size:])
            hidden = self.memory_rnn(x, hidden)
            embedding = hidden[0]
            memory = torch.cat(hidden, dim=1)
        else:
            embedding = x

        if self.use_instr and not "filmcnn" in self.arch:
            embedding = torch.cat((embedding, instr_embedding), dim=1)

        if hasattr(self, 'aux_info') and self.aux_info:
            extra_predictions = {info: self.extra_heads[info](embedding) for info in self.extra_heads}
        else:
            extra_predictions = dict()

        x = self.actor(embedding)
        dist = Categorical(logits=F.log_softmax(x, dim=1))

        x = self.critic(embedding)
        value = x.squeeze(1)

        return {'dist': dist, 'value': value, 'memory': memory, 'extra_predictions': extra_predictions}

    def _get_instr_embedding(self, instr):
        lengths = (instr != 0).sum(1).long()
        if self.lang_model == 'gru':
            out, _ = self.instr_rnn(self.word_embedding(instr))
<<<<<<< HEAD
            index = -1 - (instr <= 0).sum(dim=1)
            hidden = out[range(len(index)), index, :]
=======
            hidden = out[range(len(lengths)), lengths-1, :]
>>>>>>> 2f271610
            return hidden

        elif self.lang_model in ['bigru', 'attgru']:
            masks = (instr != 0).float()

            if lengths.shape[0] > 1:
                seq_lengths, perm_idx = lengths.sort(0, descending=True)
                iperm_idx = torch.LongTensor(perm_idx.shape).fill_(0)
                if instr.is_cuda: iperm_idx = iperm_idx.cuda()
                for i, v in enumerate(perm_idx):
                    iperm_idx[v.data] = i

                inputs = self.word_embedding(instr)
                inputs = inputs[perm_idx]

                inputs = pack_padded_sequence(inputs, seq_lengths.data.cpu().numpy(), batch_first=True)

                outputs, final_states = self.instr_rnn(inputs)
            else:
                instr = instr[:, 0:lengths[0]]
                outputs, final_states = self.instr_rnn(self.word_embedding(instr))
                iperm_idx = None
            final_states = final_states.transpose(0, 1).contiguous()
            final_states = final_states.view(final_states.shape[0], -1)
            if iperm_idx is not None:
                outputs, _ = pad_packed_sequence(outputs, batch_first=True)
                outputs = outputs[iperm_idx]
                final_states = final_states[iperm_idx]

            if outputs.shape[1] < masks.shape[1]:
                masks = masks[:, :(outputs.shape[1]-masks.shape[1])]
                # the packing truncated the original length
                # so we need to change mask to fit it

            return outputs if self.lang_model == 'attgru' else final_states

        else:
            ValueError("Undefined instruction architecture: {}".format(self.use_instr))<|MERGE_RESOLUTION|>--- conflicted
+++ resolved
@@ -257,12 +257,7 @@
         lengths = (instr != 0).sum(1).long()
         if self.lang_model == 'gru':
             out, _ = self.instr_rnn(self.word_embedding(instr))
-<<<<<<< HEAD
-            index = -1 - (instr <= 0).sum(dim=1)
-            hidden = out[range(len(index)), index, :]
-=======
             hidden = out[range(len(lengths)), lengths-1, :]
->>>>>>> 2f271610
             return hidden
 
         elif self.lang_model in ['bigru', 'attgru']:

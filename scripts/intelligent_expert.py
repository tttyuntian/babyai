--- conflicted
+++ resolved
@@ -23,43 +23,26 @@
 parser = argparse.ArgumentParser()
 parser.add_argument("--env", required=True,
                     help="name of the environment to train on (REQUIRED)")
-<<<<<<< HEAD
-parser.add_argument("--demos-origin", required=True,
-                    help="origin of the demonstrations: human | agent (REQUIRED)")
-parser.add_argument("--lr", type=float, default=7e-4,
-                    help="learning rate (default: 7e-4)")
-=======
 parser.add_argument("--demos", default=None,
                     help="demos filename (REQUIRED of demos-origin required)")
 parser.add_argument("--demos-origin", required=False,
                     help="origin of the demonstrations: human | agent (REQUIRED or demos required)")
 parser.add_argument("--lr", type=float, default=1e-4,
                     help="learning rate (default: 1e-4)")
->>>>>>> 7dfe57ef
 parser.add_argument("--entropy-coef", type=float, default=0.2,
                     help="entropy term coefficient (default: 0.2)")
 parser.add_argument("--recurrence", type=int, default=1,
                     help="number of timesteps gradient is backpropagated (default: 1)")
 parser.add_argument("--optim-eps", type=float, default=1e-5,
                     help="Adam optimizer epsilon (default: 1e-5)")
-<<<<<<< HEAD
-parser.add_argument("--batch-size", type=int, default=50,
-                    help="batch size (In case of memory, the batch size is the number of demos, otherwise, it is the number of frames)(default: 50)")
-=======
 parser.add_argument("--batch-size", type=int, default=256,
                     help="batch size (In case of memory, the BS is # demos, otherwise, it is # frames)(default: 256)")
->>>>>>> 7dfe57ef
 parser.add_argument("--no-instr", action="store_true", default=False,
                     help="don't use instructions in the model")
 parser.add_argument("--no-mem", action="store_true", default=False,
                     help="don't use memory in the model")
-<<<<<<< HEAD
-parser.add_argument("--arch", default='cnn1',
-                    help="image embedding architecture, possible values: cnn1, cnn2, filmcnn (default: cnn1)")
-=======
 parser.add_argument("--arch", default='expert_filmcnn',
                     help="image embedding architecture, possible values: cnn1, cnn2, filmcnn (default: expert_filmcnn)")
->>>>>>> 7dfe57ef
 parser.add_argument("--discount", type=float, default=0.99,
                     help="discount factor (default: 0.99)")
 parser.add_argument("--validation-interval", type=int, default=20,
@@ -76,13 +59,8 @@
                     help="name of the model (default: ENV_ORIGIN_il)")
 parser.add_argument("--seed", type=int, default=1,
                     help="random seed (default: 1)")
-<<<<<<< HEAD
-parser.add_argument("--val-episodes", type=int, default=1000,
-                    help="number of episodes used for validation (default: 1000)")
-=======
 parser.add_argument("--val-episodes", type=int, default=500,
                     help="number of episodes used for validation (default: 500)")
->>>>>>> 7dfe57ef
 parser.add_argument("--tb", action="store_true", default=False,
                     help="log into Tensorboard")
 parser.add_argument("--instr-arch", default="gru",

from collections import namedtuple

# Note: we may want to have an implicit parameter to distinguish between
# locations that are near or far. This way, the difficulty level would be
# implicitly represented in instructions.

# action: goto, open, pick, drop
Instr = namedtuple('Instr', ['action', 'object'])

# loc: loc_rel (ie. left, right, front, behind)
# state: locked
<<<<<<< HEAD
Object = namedtuple('Object', ['type', 'color', 'loc', 'state'])
=======
Object = namedtuple('Object', ['type', 'color', 'loc', 'state'])

# Relative locations
# loc: left, right, front, behind
RelLoc = namedtuple('RelLoc', ['loc'])

# Absolute locations
# loc: north, south, east, west
AbsLoc = namedtuple('AbsLoc', ['loc'])
>>>>>>> a8d72b41
<|MERGE_RESOLUTION|>--- conflicted
+++ resolved
@@ -9,16 +9,4 @@
 
 # loc: loc_rel (ie. left, right, front, behind)
 # state: locked
-<<<<<<< HEAD
-Object = namedtuple('Object', ['type', 'color', 'loc', 'state'])
-=======
-Object = namedtuple('Object', ['type', 'color', 'loc', 'state'])
-
-# Relative locations
-# loc: left, right, front, behind
-RelLoc = namedtuple('RelLoc', ['loc'])
-
-# Absolute locations
-# loc: north, south, east, west
-AbsLoc = namedtuple('AbsLoc', ['loc'])
->>>>>>> a8d72b41
+Object = namedtuple('Object', ['type', 'color', 'loc', 'state'])